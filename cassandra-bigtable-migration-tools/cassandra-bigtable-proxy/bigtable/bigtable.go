--- conflicted
+++ resolved
@@ -20,7 +20,6 @@
 	"bytes"
 	"context"
 	"encoding/hex"
-	"errors"
 	"fmt"
 	"slices"
 	"sort"
@@ -29,6 +28,7 @@
 	"time"
 
 	"cloud.google.com/go/bigtable"
+	"github.com/datastax/go-cassandra-native-protocol/datatype"
 	"google.golang.org/grpc/codes"
 	"google.golang.org/grpc/status"
 
@@ -418,20 +418,9 @@
 
 	rowKeySchema, err := createBigtableRowKeySchema(data.PrimaryKeys, data.Columns, btc.BigtableConfig.EncodeIntRowKeysWithBigEndian)
 
-<<<<<<< HEAD
 	columnFamilies, err := btc.addColumnFamilies(data.Columns)
 
 	// add default column family
-=======
-	columnFamilies := make(map[string]bigtable.Family)
-	for _, col := range data.Columns {
-		if utilities.IsCollection(col.Type) {
-			columnFamilies[col.Name] = bigtable.Family{
-				GCPolicy: bigtable.MaxVersionsPolicy(1),
-			}
-		}
-	}
->>>>>>> 0bcd1e44
 	columnFamilies[btc.BigtableConfig.DefaultColumnFamily] = bigtable.Family{
 		GCPolicy: bigtable.MaxVersionsPolicy(1),
 	}
@@ -470,13 +459,18 @@
 	if err != nil {
 		return err
 	}
+
+	tableConfig, err := btc.SchemaMappingConfig.GetTableConfig(data.Keyspace, data.Table)
+	if err != nil {
+		return err
+	}
+
 	// passing nil in as pmks because we don't have access to them here and because primary keys can't be altered
 	err = btc.updateTableSchema(ctx, data.Keyspace, schemaMappingTableName, data.Table, nil, data.AddColumns, data.DropColumns)
 	if err != nil {
 		return err
 	}
 
-<<<<<<< HEAD
 	columnFamilies, err := btc.addColumnFamilies(data.AddColumns)
 	if err != nil {
 		return err
@@ -486,14 +480,6 @@
 		err = adminClient.CreateColumnFamilyWithConfig(ctx, data.Table, family, config)
 		if err != nil {
 			return err
-=======
-	for _, col := range data.AddColumns {
-		if utilities.IsCollection(col.Type) {
-			err = adminClient.CreateColumnFamily(ctx, data.Table, col.Name)
-			if err != nil {
-				return err
-			}
->>>>>>> 0bcd1e44
 		}
 	}
 
@@ -521,10 +507,10 @@
 		return nil
 	}
 
-	existingColumns, foundExistingColumns := btc.SchemaMappingConfig.GetAllColumns(keyspace, tableName)
-	// foundExistingColumns will be false if the we're just creating the table now because metadata hasn't been refreshed yet.
-	if foundExistingColumns {
-		alreadyHasCounterColumn := slices.ContainsFunc(existingColumns, func(c *types.Column) bool {
+	tableConfig, err := btc.SchemaMappingConfig.GetTableConfig(keyspace, tableName)
+	// we expect an error to be returned, when this function is called from CreateTable, because
+	if err != nil {
+		alreadyHasCounterColumn := slices.ContainsFunc(tableConfig.GetAllColumns(), func(c *types.Column) bool {
 			return c.CQLType == datatype.Counter
 		})
 		// the table already has a counter column, so it's safe to assume the column family exists
@@ -534,7 +520,7 @@
 	}
 
 	btc.Logger.Info(fmt.Sprintf("adding a counter column family `%s` to table `%s.%s`", btc.SchemaMappingConfig.CounterColumnFamily, keyspace, tableName))
-	err := adminClient.CreateColumnFamilyWithConfig(ctx, tableName, btc.SchemaMappingConfig.CounterColumnFamily, bigtable.Family{
+	err = adminClient.CreateColumnFamilyWithConfig(ctx, tableName, btc.SchemaMappingConfig.CounterColumnFamily, bigtable.Family{
 		GCPolicy: bigtable.NoGcPolicy(),
 		ValueType: bigtable.AggregateType{
 			Input:      bigtable.Int64Type{},
@@ -807,9 +793,9 @@
 
 	adminClient, err := btc.getAdminClient(keyspace)
 	if err != nil {
-errorMessage := fmt.Sprintf("failed to load table state from bigtable for keyspace '%s'", keyspace)
-btc.Logger.Error(errorMessage, zap.Error(err))
-return nil, fmt.Errorf("%s: %w", errorMessage, err)
+		errorMessage := fmt.Sprintf("failed to load table state from bigtable for keyspace '%s'", keyspace)
+		btc.Logger.Error(errorMessage, zap.Error(err))
+		return nil, fmt.Errorf("%s: %w", errorMessage, err)
 	}
 	for _, table := range tableConfigs {
 		// if we already know what encoding the table has, just use that, so we don't have to do the extra lookup
