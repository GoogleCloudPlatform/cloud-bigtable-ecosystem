/*
 * Copyright (C) 2025 Google LLC
 *
 * Licensed under the Apache License, Version 2.0 (the "License"); you may not
 * use this file except in compliance with the License. You may obtain a copy of
 * the License at
 *
 *   http://www.apache.org/licenses/LICENSE-2.0
 *
 * Unless required by applicable law or agreed to in writing, software
 * distributed under the License is distributed on an "AS IS" BASIS, WITHOUT
 * WARRANTIES OR CONDITIONS OF ANY KIND, either express or implied. See the
 * License for the specific language governing permissions and limitations under
 * the License.
 */

package schemaMapping

import (
	"fmt"
	"sort"
	"sync"

	"go.uber.org/zap"
)

const (
	LimitValue = "limitValue"
)

type SchemaMappingConfig struct {
<<<<<<< HEAD
	Logger              *zap.Logger
	TablesMetaData      map[string]map[string]map[string]*types.Column
	PkMetadataCache     map[string]map[string][]types.Column
	SystemColumnFamily  string
	CounterColumnFamily string
}

type SelectedColumns struct {
	Name              string
	IsFunc            bool
	IsAs              bool
	FuncName          string
	Alias             string
	MapKey            string
	ListIndex         string
	ColumnName        string //this will be the column name for writetime function,aggregate function and Map key access
	KeyType           string
	IsWriteTimeColumn bool
}

// GetPkByTableName finds the primary key columns of a specified table in a given keyspace.
//
// This method looks up the cached primary key metadata and returns the relevant columns.
//
// Parameters:
//   - keySpace: The name of the keyspace where the table resides.
//   - tableName: The name of the table for which primary key metadata is requested.
//
// Returns:
//   - []types.Column: A slice of types.Column structs representing the primary keys of the table.
//   - error: Returns an error if the primary key metadata is not found.
func (c *SchemaMappingConfig) GetPkByTableName(tableName string, keySpace string) ([]types.Column, error) {
	pkMeta, ok := c.PkMetadataCache[keySpace][tableName]
	if !ok {
		return nil, fmt.Errorf("could not find metadata for the table: %s", tableName)
	}
	return pkMeta, nil
}

func (c *SchemaMappingConfig) GetAllColumns(keySpace, tableName string) ([]*types.Column, bool) {
	metadata, ok := c.TablesMetaData[keySpace][tableName]
	if !ok {
		return nil, false
	}

	var result []*types.Column
	for _, column := range metadata {
		result = append(result, column)
	}
	return result, true
}

func (c *SchemaMappingConfig) GetPkByTableNameWithFilter(tableName string, keySpace string, filterPrimaryKeys []string) ([]types.Column, error) {
	pmks, err := c.GetPkByTableName(tableName, keySpace)
	if err != nil {
		return nil, err
	}
	var result []types.Column
	for _, pmk := range pmks {
		if slices.Contains(filterPrimaryKeys, pmk.ColumnName) {
			result = append(result, pmk)
=======
	Logger             *zap.Logger
	mu                 sync.RWMutex
	tables             map[string]map[string]*TableConfig
	SystemColumnFamily string
}

func NewSchemaMappingConfig(systemColumnFamily string, logger *zap.Logger, tableConfigs []*TableConfig) *SchemaMappingConfig {
	tablesMap := make(map[string]map[string]*TableConfig)
	for _, tableConfig := range tableConfigs {
		if keyspace, exists := tablesMap[tableConfig.Keyspace]; !exists {
			keyspace = make(map[string]*TableConfig)
			tablesMap[tableConfig.Keyspace] = keyspace
>>>>>>> 0bcd1e44
		}
		tablesMap[tableConfig.Keyspace][tableConfig.Name] = tableConfig
	}
	return &SchemaMappingConfig{
		Logger:             logger,
		SystemColumnFamily: systemColumnFamily,
		tables:             tablesMap,
	}
}

// GetAllTables DEPRECATED - will be removed in the future
func (c *SchemaMappingConfig) GetAllTables() map[string]map[string]*TableConfig {
	c.mu.RLock()
	defer c.mu.RUnlock()

	// make a new shallow copy to ensure that read is thread safe
	tablesCopy := make(map[string]map[string]*TableConfig, len(c.tables))

	for keyspace, tables := range c.tables {
		innerCopy := make(map[string]*TableConfig, len(tables))
		for name, config := range tables {
			innerCopy[name] = config
		}
		tablesCopy[keyspace] = innerCopy
	}

	return tablesCopy
}

func (c *SchemaMappingConfig) UpdateTables(tableConfigs []*TableConfig) {
	c.mu.Lock()
	defer c.mu.Unlock()
	if c.tables == nil {
		c.tables = make(map[string]map[string]*TableConfig)
	}
	for _, tableConfig := range tableConfigs {
		if _, exists := c.tables[tableConfig.Keyspace]; !exists {
			c.tables[tableConfig.Keyspace] = make(map[string]*TableConfig)
		}
		c.tables[tableConfig.Keyspace][tableConfig.Name] = tableConfig
	}
}

// GetTableConfig finds the primary key columns of a specified table in a given keyspace.
//
// This method looks up the cached primary key metadata and returns the relevant columns.
//
// Parameters:
//   - keySpace: The name of the keyspace where the table resides.
//   - tableName: The name of the table for which primary key metadata is requested.
//
// Returns:
//   - []types.Column: A slice of types.Column structs representing the primary keys of the table.
//   - error: Returns an error if the primary key metadata is not found.
func (c *SchemaMappingConfig) GetTableConfig(keySpace string, tableName string) (*TableConfig, error) {
	c.mu.RLock()
	defer c.mu.RUnlock()
	keyspace, ok := c.tables[keySpace]
	if !ok {
		return nil, fmt.Errorf("keyspace %s does not exist", keySpace)
	}
	tableConfig, ok := keyspace[tableName]
	if !ok {
		return nil, fmt.Errorf("table %s does not exist", tableName)
	}
	return tableConfig, nil
}

func (c *SchemaMappingConfig) CountTables() int {
	c.mu.RLock()
	defer c.mu.RUnlock()
	var result = 0
	for _, keyspaceTables := range c.tables {
		result += len(keyspaceTables)
	}
	return result
}

// ListKeyspaces returns a sorted list of all keyspace names in the schema mapping.
func (c *SchemaMappingConfig) ListKeyspaces() []string {
	c.mu.RLock()
	defer c.mu.RUnlock()
	keyspaces := make([]string, 0, len(c.tables))
	for ks := range c.tables {
		keyspaces = append(keyspaces, ks)
	}
	sort.Strings(keyspaces)
	return keyspaces
}<|MERGE_RESOLUTION|>--- conflicted
+++ resolved
@@ -29,89 +29,27 @@
 )
 
 type SchemaMappingConfig struct {
-<<<<<<< HEAD
 	Logger              *zap.Logger
-	TablesMetaData      map[string]map[string]map[string]*types.Column
-	PkMetadataCache     map[string]map[string][]types.Column
+	mu                  sync.RWMutex
+	tables              map[string]map[string]*TableConfig
 	SystemColumnFamily  string
 	CounterColumnFamily string
 }
 
-type SelectedColumns struct {
-	Name              string
-	IsFunc            bool
-	IsAs              bool
-	FuncName          string
-	Alias             string
-	MapKey            string
-	ListIndex         string
-	ColumnName        string //this will be the column name for writetime function,aggregate function and Map key access
-	KeyType           string
-	IsWriteTimeColumn bool
-}
-
-// GetPkByTableName finds the primary key columns of a specified table in a given keyspace.
-//
-// This method looks up the cached primary key metadata and returns the relevant columns.
-//
-// Parameters:
-//   - keySpace: The name of the keyspace where the table resides.
-//   - tableName: The name of the table for which primary key metadata is requested.
-//
-// Returns:
-//   - []types.Column: A slice of types.Column structs representing the primary keys of the table.
-//   - error: Returns an error if the primary key metadata is not found.
-func (c *SchemaMappingConfig) GetPkByTableName(tableName string, keySpace string) ([]types.Column, error) {
-	pkMeta, ok := c.PkMetadataCache[keySpace][tableName]
-	if !ok {
-		return nil, fmt.Errorf("could not find metadata for the table: %s", tableName)
-	}
-	return pkMeta, nil
-}
-
-func (c *SchemaMappingConfig) GetAllColumns(keySpace, tableName string) ([]*types.Column, bool) {
-	metadata, ok := c.TablesMetaData[keySpace][tableName]
-	if !ok {
-		return nil, false
-	}
-
-	var result []*types.Column
-	for _, column := range metadata {
-		result = append(result, column)
-	}
-	return result, true
-}
-
-func (c *SchemaMappingConfig) GetPkByTableNameWithFilter(tableName string, keySpace string, filterPrimaryKeys []string) ([]types.Column, error) {
-	pmks, err := c.GetPkByTableName(tableName, keySpace)
-	if err != nil {
-		return nil, err
-	}
-	var result []types.Column
-	for _, pmk := range pmks {
-		if slices.Contains(filterPrimaryKeys, pmk.ColumnName) {
-			result = append(result, pmk)
-=======
-	Logger             *zap.Logger
-	mu                 sync.RWMutex
-	tables             map[string]map[string]*TableConfig
-	SystemColumnFamily string
-}
-
-func NewSchemaMappingConfig(systemColumnFamily string, logger *zap.Logger, tableConfigs []*TableConfig) *SchemaMappingConfig {
+func NewSchemaMappingConfig(systemColumnFamily string, counterColumnFamily string, logger *zap.Logger, tableConfigs []*TableConfig) *SchemaMappingConfig {
 	tablesMap := make(map[string]map[string]*TableConfig)
 	for _, tableConfig := range tableConfigs {
 		if keyspace, exists := tablesMap[tableConfig.Keyspace]; !exists {
 			keyspace = make(map[string]*TableConfig)
 			tablesMap[tableConfig.Keyspace] = keyspace
->>>>>>> 0bcd1e44
 		}
 		tablesMap[tableConfig.Keyspace][tableConfig.Name] = tableConfig
 	}
 	return &SchemaMappingConfig{
-		Logger:             logger,
-		SystemColumnFamily: systemColumnFamily,
-		tables:             tablesMap,
+		Logger:              logger,
+		SystemColumnFamily:  systemColumnFamily,
+		CounterColumnFamily: counterColumnFamily,
+		tables:              tablesMap,
 	}
 }
 
