--- conflicted
+++ resolved
@@ -391,206 +391,6 @@
 	}
 }
 
-<<<<<<< HEAD
-func Test_GetPkByTableName(t *testing.T) {
-	logger := zap.NewNop()
-
-	// Sample data for testing
-	pkMetadataCache := map[string]map[string][]types.Column{
-		"keyspace1": {
-			"table1": {
-				{
-					CQLType:      datatype.Varchar,
-					ColumnName:   "id",
-					IsPrimaryKey: true,
-					PkPrecedence: 1,
-					IsCollection: false,
-				},
-			},
-		},
-	}
-
-	expectedPkResponse := []types.Column{
-		{
-			CQLType:      datatype.Varchar,
-			ColumnName:   "id",
-			IsPrimaryKey: true,
-			PkPrecedence: 1,
-			IsCollection: false,
-		},
-	}
-
-	tests := []struct {
-		name   string
-		fields SchemaMappingConfig
-		args   struct {
-			tableName string
-			keySpace  string
-		}
-		want    []types.Column
-		wantErr bool
-	}{
-		{
-			name: "Successfully retrieve primary key metadata for table",
-			fields: SchemaMappingConfig{
-				Logger:          logger,
-				PkMetadataCache: pkMetadataCache,
-			},
-			args: struct {
-				tableName string
-				keySpace  string
-			}{
-				tableName: "table1",
-				keySpace:  "keyspace1",
-			},
-			want:    expectedPkResponse,
-			wantErr: false,
-		},
-		{
-			name: "Error when table metadata is not found",
-			fields: SchemaMappingConfig{
-				Logger:          logger,
-				PkMetadataCache: pkMetadataCache,
-			},
-			args: struct {
-				tableName string
-				keySpace  string
-			}{
-				tableName: "nonexistent_table",
-				keySpace:  "keyspace1",
-			},
-			want:    nil,
-			wantErr: true,
-		},
-		{
-			name: "Error when keyspace metadata is not found",
-			fields: SchemaMappingConfig{
-				Logger:          logger,
-				PkMetadataCache: pkMetadataCache,
-			},
-			args: struct {
-				tableName string
-				keySpace  string
-			}{
-				tableName: "table1",
-				keySpace:  "nonexistent_keyspace",
-			},
-			want:    nil,
-			wantErr: true,
-		},
-	}
-
-	for _, tt := range tests {
-		t.Run(tt.name, func(t *testing.T) {
-			got, err := tt.fields.GetPkByTableName(tt.args.tableName, tt.args.keySpace)
-			if (err != nil) != tt.wantErr {
-				t.Errorf("GetPkByTableName() error = %v, wantErr %v", err, tt.wantErr)
-				return
-			}
-			if !reflect.DeepEqual(got, tt.want) {
-				t.Errorf("GetPkByTableName() = %v, want %v", got, tt.want)
-			}
-		})
-	}
-}
-
-func Test_GetAllColumns(t *testing.T) {
-	logger := zap.NewNop()
-
-	schemaMappingConfig := SchemaMappingConfig{
-		Logger: logger,
-		TablesMetaData: map[string]map[string]map[string]*types.Column{
-			"keyspace1": {
-				"table1": {
-					"column1": {
-						CQLType:      datatype.Varchar,
-						ColumnName:   "column1",
-						IsPrimaryKey: true,
-					},
-					"column2": {
-						CQLType:      datatype.Int,
-						ColumnName:   "column2",
-						IsPrimaryKey: false,
-					},
-				},
-			},
-		},
-	}
-
-	tests := []struct {
-		name string
-		args struct {
-			tableName string
-			keySpace  string
-		}
-		wantCols []*types.Column
-		wantOk   bool
-	}{
-		{
-			name: "Successfully get all columns",
-			args: struct {
-				tableName string
-				keySpace  string
-			}{
-				tableName: "table1",
-				keySpace:  "keyspace1",
-			},
-			wantCols: []*types.Column{
-				{
-					CQLType:      datatype.Varchar,
-					ColumnName:   "column1",
-					IsPrimaryKey: true,
-				},
-				{
-					CQLType:      datatype.Int,
-					ColumnName:   "column2",
-					IsPrimaryKey: false,
-				},
-			},
-			wantOk: true,
-		},
-		{
-			name: "Access an unknown keyspace",
-			args: struct {
-				tableName string
-				keySpace  string
-			}{
-				tableName: "table1",
-				keySpace:  "keyspace?",
-			},
-			wantCols: nil,
-			wantOk:   false,
-		},
-		{
-			name: "Access an unknown table",
-			args: struct {
-				tableName string
-				keySpace  string
-			}{
-				tableName: "table?",
-				keySpace:  "keyspace1",
-			},
-			wantCols: nil,
-			wantOk:   false,
-		},
-	}
-
-	for _, tt := range tests {
-		t.Run(tt.name, func(t *testing.T) {
-			got, ok := schemaMappingConfig.GetAllColumns(tt.args.keySpace, tt.args.tableName)
-			if ok != tt.wantOk {
-				t.Errorf("GetAllColumns() ok = %v, wantOk %v", ok, tt.wantOk)
-				return
-			}
-			if !reflect.DeepEqual(got, tt.wantCols) {
-				t.Errorf("GetAllColumns() = %v, want %v", got, tt.wantCols)
-			}
-		})
-	}
-}
-
-=======
->>>>>>> 0bcd1e44
 func Test_GetPkKeyType(t *testing.T) {
 	tests := []struct {
 		name   string
