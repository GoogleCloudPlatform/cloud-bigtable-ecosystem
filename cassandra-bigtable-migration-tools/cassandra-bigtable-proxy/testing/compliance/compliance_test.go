--- conflicted
+++ resolved
@@ -170,8 +170,6 @@
 }
 
 func setupAndRunBigtableProxyLocal(m *testing.M) {
-<<<<<<< HEAD
-=======
 	for _, value := range BIGTABLE_CASSANDRA_INSTANCE_MAPPING {
 		err := schema_setup.SetupBigtableInstance(GCP_PROJECT_ID, value, ZONE)
 		if err != nil {
@@ -180,7 +178,6 @@
 		}
 	}
 
->>>>>>> 4335f4cf
 	cluster := gocql.NewCluster("localhost")
 	cluster.Port = 9042
 	cluster.Keyspace = BIGTABLE_INSTANCE
