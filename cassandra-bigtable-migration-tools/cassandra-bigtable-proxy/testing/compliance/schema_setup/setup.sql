CREATE TABLE IF NOT EXISTS bigtabledevinstance.user_info (
  name text,
  age bigint,
  code int,
  credited double,
  balance float,
  is_active boolean,
  birth_date timestamp,
  zip_code bigint,
  extra_info map<text,text>,
  map_text_int map<text,int>,
  map_text_bigint map<text,bigint>,
  map_text_boolean map<text,boolean>,
  map_text_ts map<text,timestamp>,
  map_text_float map<text,float>,
  map_text_double map<text,double>,
  ts_text_map map<timestamp,text>,
  ts_boolean_map map<timestamp,boolean>,
  ts_float_map map<timestamp,float>,
  ts_double_map map<timestamp,double>,
  ts_bigint_map map<timestamp,bigint>,
  ts_ts_map map<timestamp,timestamp>,
  ts_int_map map<timestamp,int>,
  tags set<text>,
  set_boolean set<boolean>,
  set_int set<int>,
  set_bigint set<bigint>,
  set_float set<float>,
  set_double set<double>,
  set_timestamp set<timestamp>,
  list_text list<text>,
  list_int list<int>,
  list_bigint list<bigint>,
  list_float list<float>,
  list_double list<double>,
  list_boolean list<boolean>,
  list_timestamp list<timestamp>,
  PRIMARY KEY (age, name)
);

TRUNCATE TABLE bigtabledevinstance.user_info;

CREATE TABLE IF NOT EXISTS bigtabledevinstance.orders (user_id varchar, order_num int, name varchar, PRIMARY KEY (user_id, order_num));

TRUNCATE TABLE bigtabledevinstance.orders;

CREATE TABLE IF NOT EXISTS bigtabledevinstance.aggregation_grouping_test (
    region text,
    category varchar,
    item_id int,
    sale_timestamp timestamp,
    quantity int,
    price float,
    discount double,
    revenue_bigint bigint,
    PRIMARY KEY (category, item_id)
);

<<<<<<< HEAD
TRUNCATE TABLE bigtabledevinstance.aggregation_grouping_test;


CREATE TABLE IF NOT EXISTS bigtabledevinstance.social_posts (
    user_id varchar,
    id int,
    likes counter,
    PRIMARY KEY (user_id, id)
);

TRUNCATE TABLE bigtabledevinstance.social_posts;
=======

CREATE TABLE IF NOT EXISTS cassandrakeysapce.user_info (
  name text,
  age bigint,
  code int,
  credited double,
  balance float,
  is_active boolean,
  birth_date timestamp,
  zip_code bigint,
  extra_info map<text,text>,
  map_text_int map<text,int>,
  map_text_bigint map<text,bigint>,
  map_text_boolean map<text,boolean>,
  map_text_ts map<text,timestamp>,
  map_text_float map<text,float>,
  map_text_double map<text,double>,
  ts_text_map map<timestamp,text>,
  ts_boolean_map map<timestamp,boolean>,
  ts_float_map map<timestamp,float>,
  ts_double_map map<timestamp,double>,
  ts_bigint_map map<timestamp,bigint>,
  ts_ts_map map<timestamp,timestamp>,
  ts_int_map map<timestamp,int>,
  tags set<text>,
  set_boolean set<boolean>,
  set_int set<int>,
  set_bigint set<bigint>,
  set_float set<float>,
  set_double set<double>,
  set_timestamp set<timestamp>,
  list_text list<text>,
  list_int list<int>,
  list_bigint list<bigint>,
  list_float list<float>,
  list_double list<double>,
  list_boolean list<boolean>,
  list_timestamp list<timestamp>,
  PRIMARY KEY (age, name)
);

CREATE TABLE IF NOT EXISTS cassandrakeysapce.orders (user_id varchar, order_num int, name varchar, PRIMARY KEY (user_id, order_num));

CREATE TABLE IF NOT EXISTS cassandrakeysapce.aggregation_grouping_test (
    region text,
    category varchar,
    item_id int,
    sale_timestamp timestamp,
    quantity int,
    price float,
    discount double,
    revenue_bigint bigint,
    PRIMARY KEY (category, item_id)
);
>>>>>>> ee2a1bd4
<|MERGE_RESOLUTION|>--- conflicted
+++ resolved
@@ -38,11 +38,7 @@
   PRIMARY KEY (age, name)
 );
 
-TRUNCATE TABLE bigtabledevinstance.user_info;
-
 CREATE TABLE IF NOT EXISTS bigtabledevinstance.orders (user_id varchar, order_num int, name varchar, PRIMARY KEY (user_id, order_num));
-
-TRUNCATE TABLE bigtabledevinstance.orders;
 
 CREATE TABLE IF NOT EXISTS bigtabledevinstance.aggregation_grouping_test (
     region text,
@@ -56,19 +52,6 @@
     PRIMARY KEY (category, item_id)
 );
 
-<<<<<<< HEAD
-TRUNCATE TABLE bigtabledevinstance.aggregation_grouping_test;
-
-
-CREATE TABLE IF NOT EXISTS bigtabledevinstance.social_posts (
-    user_id varchar,
-    id int,
-    likes counter,
-    PRIMARY KEY (user_id, id)
-);
-
-TRUNCATE TABLE bigtabledevinstance.social_posts;
-=======
 
 CREATE TABLE IF NOT EXISTS cassandrakeysapce.user_info (
   name text,
@@ -123,4 +106,18 @@
     revenue_bigint bigint,
     PRIMARY KEY (category, item_id)
 );
->>>>>>> ee2a1bd4
+
+CREATE TABLE IF NOT EXISTS bigtabledevinstance.social_posts (
+    user_id varchar,
+    id int,
+    likes counter,
+    PRIMARY KEY (user_id, id)
+);
+
+TRUNCATE TABLE bigtabledevinstance.user_info;
+TRUNCATE TABLE bigtabledevinstance.orders;
+TRUNCATE TABLE bigtabledevinstance.aggregation_grouping_test;
+TRUNCATE TABLE cassandrakeysapce.user_info;
+TRUNCATE TABLE cassandrakeysapce.orders;
+TRUNCATE TABLE cassandrakeysapce.aggregation_grouping_test;
+TRUNCATE TABLE bigtabledevinstance.social_posts;