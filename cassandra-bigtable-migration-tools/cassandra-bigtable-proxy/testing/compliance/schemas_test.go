--- conflicted
+++ resolved
@@ -109,21 +109,21 @@
 );
 `,
 		`
-<<<<<<< HEAD
 CREATE TABLE IF NOT EXISTS bigtabledevinstance.frozen_table (
 	name varchar,
 	list_nums frozen<list<int>>,
 	map_text frozen<map<text, text>>,
 	set_text frozen<set<text>>,
 	PRIMARY KEY (name)
-=======
+);
+`,
+		`
 CREATE TABLE IF NOT EXISTS bigtabledevinstance.compound_key_table (
 	org int,
 	id int,
 	email varchar,
 	name varchar,
 	PRIMARY KEY ((org, id), email)
->>>>>>> ac766cd7
 );
 `,
 	}
