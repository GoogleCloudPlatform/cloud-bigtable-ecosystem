--- conflicted
+++ resolved
@@ -163,19 +163,9 @@
 					clusteringOrder = "asc"
 				}
 
-				tpe := column.CQLType.String()
-				// todo we need to store the actual type in the schema mappings table
-				if column.CQLType == datatype.Varchar {
-					tpe = "text"
-				}
-
 				// Add column metadata
 				columnsMetadataRows = append(columnsMetadataRows, []interface{}{
-<<<<<<< HEAD
-					keyspace, tableName, columnName, "none", kind, 0, column.TypeInfo,
-=======
-					keyspace, tableName, columnName, clusteringOrder, column.KeyType, position, tpe,
->>>>>>> ac766cd7
+					keyspace, tableName, columnName, clusteringOrder, column.KeyType, position, column.TypeInfo.RawType,
 				})
 			}
 		}
