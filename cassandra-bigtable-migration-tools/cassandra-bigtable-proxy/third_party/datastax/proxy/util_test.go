--- conflicted
+++ resolved
@@ -380,11 +380,7 @@
 			name: "Single Column",
 			tableConfigs: []*schemaMapping.TableConfig{
 				schemaMapping.NewTableConfig("test_keyspace", "test_table", "cf1", types.OrderedCodeEncoding, []*types.Column{
-<<<<<<< HEAD
-					{Name: "id", TypeInfo: types.NewCqlTypeInfoFromType(datatype.Uuid), IsPrimaryKey: true, KeyType: "partition"},
-=======
-					{Name: "id", CQLType: datatype.Uuid, IsPrimaryKey: true, KeyType: "partition_key", PkPrecedence: 1},
->>>>>>> ac766cd7
+					{Name: "id", TypeInfo: types.NewCqlTypeInfoFromType(datatype.Uuid), IsPrimaryKey: true, KeyType: "partition_key", PkPrecedence: 1},
 				}),
 			},
 			expectedColumns: [][]interface{}{
@@ -395,12 +391,7 @@
 			name: "Multiple Columns",
 			tableConfigs: []*schemaMapping.TableConfig{
 				schemaMapping.NewTableConfig("keyspace1", "table1", "cf1", types.OrderedCodeEncoding, []*types.Column{
-<<<<<<< HEAD
-					{Name: "id", TypeInfo: types.NewCqlTypeInfoFromType(datatype.Uuid), IsPrimaryKey: true, KeyType: "partition"},
-					{Name: "name", TypeInfo: types.NewCqlTypeInfoFromType(datatype.Varchar), IsPrimaryKey: true, KeyType: "clustering"},
-					{Name: "age", TypeInfo: types.NewCqlTypeInfoFromType(datatype.Int), IsPrimaryKey: false, KeyType: "regular"},
-=======
-					{Name: "id", CQLType: datatype.Uuid, IsPrimaryKey: true, KeyType: "partition_key", PkPrecedence: 1},
+					{Name: "id", TypeInfo: types.NewCqlTypeInfoFromType(datatype.Uuid), IsPrimaryKey: true, KeyType: "partition_key", PkPrecedence: 1},
 					{Name: "name", CQLType: datatype.Varchar, IsPrimaryKey: true, KeyType: "clustering", PkPrecedence: 2},
 					{Name: "age", CQLType: datatype.Int, IsPrimaryKey: false, KeyType: "regular", PkPrecedence: 0},
 				}),
@@ -417,10 +408,9 @@
 				schemaMapping.NewTableConfig("keyspace1", "table1", "cf1", types.OrderedCodeEncoding, []*types.Column{
 					{Name: "id", CQLType: datatype.Uuid, IsPrimaryKey: true, KeyType: "partition_key", PkPrecedence: 1},
 					{Name: "id2", CQLType: datatype.Uuid, IsPrimaryKey: true, KeyType: "partition_key", PkPrecedence: 2},
-					{Name: "name", CQLType: datatype.Varchar, IsPrimaryKey: true, KeyType: "clustering", PkPrecedence: 3},
+					{Name: "name", TypeInfo: types.NewCqlTypeInfoFromType(datatype.Varchar), IsPrimaryKey: true, KeyType: "clustering", PkPrecedence: 3},
 					{Name: "name2", CQLType: datatype.Varchar, IsPrimaryKey: true, KeyType: "clustering", PkPrecedence: 4},
-					{Name: "age", CQLType: datatype.Int, IsPrimaryKey: false, KeyType: "regular", PkPrecedence: 0},
->>>>>>> ac766cd7
+					{Name: "age", TypeInfo: types.NewCqlTypeInfoFromType(datatype.Int), IsPrimaryKey: false, KeyType: "regular", PkPrecedence: 0},
 				}),
 			},
 			expectedColumns: [][]interface{}{
