--- conflicted
+++ resolved
@@ -26,12 +26,9 @@
 	types "github.com/GoogleCloudPlatform/cloud-bigtable-ecosystem/cassandra-bigtable-migration-tools/cassandra-bigtable-proxy/global/types"
 	schemaMapping "github.com/GoogleCloudPlatform/cloud-bigtable-ecosystem/cassandra-bigtable-migration-tools/cassandra-bigtable-proxy/schema-mapping"
 	cql "github.com/GoogleCloudPlatform/cloud-bigtable-ecosystem/cassandra-bigtable-migration-tools/cassandra-bigtable-proxy/third_party/cqlparser"
-<<<<<<< HEAD
+	"github.com/GoogleCloudPlatform/cloud-bigtable-ecosystem/cassandra-bigtable-migration-tools/cassandra-bigtable-proxy/utilities"
 	"github.com/datastax/go-cassandra-native-protocol/datatype"
-=======
-	"github.com/GoogleCloudPlatform/cloud-bigtable-ecosystem/cassandra-bigtable-migration-tools/cassandra-bigtable-proxy/utilities"
 	"github.com/datastax/go-cassandra-native-protocol/primitive"
->>>>>>> 0bcd1e44
 )
 
 const (
@@ -393,11 +390,7 @@
 			return nil, fmt.Errorf("column not supported for aggregate")
 		}
 	}
-<<<<<<< HEAD
-	castValue, castErr := castColumns(colMeta, colFamiliy, t.SchemaMappingConfig.CounterColumnFamily)
-=======
-	castValue, castErr := castColumns(colMeta, colFamily)
->>>>>>> 0bcd1e44
+	castValue, castErr := castColumns(colMeta, colFamily, t.SchemaMappingConfig.CounterColumnFamily)
 	if castErr != nil {
 		return nil, castErr
 	}
@@ -456,15 +449,9 @@
 	if columnMetadata.IsWriteTimeColumn {
 		columns = processWriteTimeColumn(tableConfig, columnMetadata, columnFamily, columns)
 	} else if columnMetadata.IsAs {
-<<<<<<< HEAD
-		columns = processAsColumn(columnMetadata, tableName, t.SchemaMappingConfig.CounterColumnFamily, columnFamily, colMeta, columns, isGroupBy)
+		columns = processAsColumn(columnMetadata, columnFamily,t.SchemaMappingConfig.CounterColumnFamily, colMeta, columns, isGroupBy)
 	} else {
-		columns = processRegularColumn(columnMetadata, tableName, t.SchemaMappingConfig.CounterColumnFamily, columnFamily, colMeta, columns, isGroupBy)
-=======
-		columns = processAsColumn(columnMetadata, columnFamily, colMeta, columns, isGroupBy)
-	} else {
-		columns = processRegularColumn(columnMetadata, tableConfig.Name, columnFamily, colMeta, columns, isGroupBy)
->>>>>>> 0bcd1e44
+		columns = processRegularColumn(columnMetadata, tableConfig.Name, t.SchemaMappingConfig.CounterColumnFamily, columnFamily, colMeta, columns, isGroupBy)
 	}
 	return columns, nil
 }
@@ -484,20 +471,14 @@
 	return columns
 }
 
-<<<<<<< HEAD
-func processAsColumn(columnMetadata schemaMapping.SelectedColumns, tableName string, counterColumnFamily string, columnFamily string, colMeta *types.Column, columns []string, isGroupBy bool) []string {
+func processAsColumn(columnMetadata types.SelectedColumns, counterColumnFamily string, columnFamily string, colMeta *types.Column, columns []string, isGroupBy bool) []string {
 	var columnSelected string
-	if !colMeta.IsCollection {
+	if !utilities.IsCollection(colMeta.CQLType) {
 		var columnName = columnMetadata.Name
 		if colMeta.CQLType == datatype.Counter {
 			// override column family and name because counters are stored in the same column family
 			columnFamily = counterColumnFamily
 		}
-=======
-func processAsColumn(columnMetadata types.SelectedColumns, columnFamily string, colMeta *types.Column, columns []string, isGroupBy bool) []string {
-	var columnSelected string
-	if !utilities.IsCollection(colMeta.CQLType) {
->>>>>>> 0bcd1e44
 		if isGroupBy {
 			castedCol, _ := castColumns(colMeta, columnFamily, counterColumnFamily)
 			columnSelected = castedCol + " as " + columnMetadata.Alias
@@ -540,18 +521,13 @@
 
 	An updated slice of strings with the new formatted column reference appended.
 */
-<<<<<<< HEAD
-func processRegularColumn(columnMetadata schemaMapping.SelectedColumns, tableName string, counterColumnFamily string, columnFamily string, colMeta *types.Column, columns []string, isGroupBy bool) []string {
-	if !colMeta.IsCollection {
+func processRegularColumn(columnMetadata types.SelectedColumns, tableName string, counterColumnFamily string, columnFamily string, colMeta *types.Column, columns []string, isGroupBy bool) []string {
+	if !utilities.IsCollection(colMeta.CQLType) {
 		var columnName = columnMetadata.Name
 		if colMeta.CQLType == datatype.Counter {
 			// override column family and name because counters are stored in the same column family
 			columnFamily = counterColumnFamily
 		}
-=======
-func processRegularColumn(columnMetadata types.SelectedColumns, tableName string, columnFamily string, colMeta *types.Column, columns []string, isGroupBy bool) []string {
-	if !utilities.IsCollection(colMeta.CQLType) {
->>>>>>> 0bcd1e44
 		if isGroupBy {
 			castedCol, _ := castColumns(colMeta, columnFamily, counterColumnFamily)
 			columns = append(columns, castedCol)
@@ -650,15 +626,9 @@
 				//lookupCol = realCol
 				groupBykeys = append(groupBykeys, col)
 			} else {
-<<<<<<< HEAD
-				if colMeta, ok := t.SchemaMappingConfig.TablesMetaData[data.Keyspace][data.Table][lookupCol]; ok {
-					if !colMeta.IsCollection {
-						col, err := castColumns(colMeta, t.SchemaMappingConfig.SystemColumnFamily, t.SchemaMappingConfig.CounterColumnFamily)
-=======
 				if colMeta, ok := tableConfig.Columns[lookupCol]; ok {
 					if !utilities.IsCollection(colMeta.CQLType) {
-						col, err := castColumns(colMeta, t.SchemaMappingConfig.SystemColumnFamily)
->>>>>>> 0bcd1e44
+						col, err := castColumns(colMeta, t.SchemaMappingConfig.SystemColumnFamily, t.SchemaMappingConfig.CounterColumnFamily)
 						if err != nil {
 							return "", err
 						}
@@ -682,13 +652,8 @@
 				if colMeta, ok := tableConfig.Columns[lookupCol]; ok {
 					if colMeta.IsPrimaryKey {
 						orderByClauses = append(orderByClauses, orderByCol.Column+" "+string(orderByCol.Operation))
-<<<<<<< HEAD
-					} else if !colMeta.IsCollection {
+					} else if !utilities.IsCollection(colMeta.CQLType) {
 						orderByKey, err := castColumns(colMeta, t.SchemaMappingConfig.SystemColumnFamily, t.SchemaMappingConfig.CounterColumnFamily)
-=======
-					} else if !utilities.IsCollection(colMeta.CQLType) {
-						orderByKey, err := castColumns(colMeta, t.SchemaMappingConfig.SystemColumnFamily)
->>>>>>> 0bcd1e44
 						if err != nil {
 							return "", err
 						}
