--- conflicted
+++ resolved
@@ -1458,13 +1458,9 @@
 	case datatype.Boolean:
 		nc = fmt.Sprintf("TO_INT64(%s['%s'])", columnFamily, colMeta.Name)
 	case datatype.Timestamp:
-<<<<<<< HEAD
-		nc = fmt.Sprintf("TO_TIME(%s['%s'])", columnFamily, colMeta.ColumnName)
+		nc = fmt.Sprintf("TO_TIME(%s['%s'])", columnFamily, colMeta.Name)
 	case datatype.Counter:
 		nc = fmt.Sprintf("%s['%s']", counterColumnFamily, colMeta.ColumnName)
-=======
-		nc = fmt.Sprintf("TO_TIME(%s['%s'])", columnFamily, colMeta.Name)
->>>>>>> 0bcd1e44
 	case datatype.Blob:
 		nc = fmt.Sprintf("TO_BLOB(%s['%s'])", columnFamily, colMeta.Name)
 	case datatype.Varchar:
