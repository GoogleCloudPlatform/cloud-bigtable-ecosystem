--- conflicted
+++ resolved
@@ -114,87 +114,6 @@
 	}
 }
 
-<<<<<<< HEAD
-// GetCassandraColumnType() converts a string representation of a Cassandra data type into
-// a corresponding DataType value. It supports a range of common Cassandra data types,
-// including text, blob, timestamp, int, bigint, boolean, uuid, various map and list types.
-//
-// Parameters:
-//   - c: A string representing the Cassandra column data type. This function expects
-//     the data type in a specific format (e.g., "text", "int", "map<text, boolean>").
-//
-// Returns:
-//   - datatype.DataType: The corresponding DataType value for the provided string.
-//     This is used to represent the Cassandra data type in a structured format within Go.
-//   - error: An error is returned if the provided string does not match any of the known
-//     Cassandra data types. This helps in identifying unsupported or incorrectly specified
-//     data types.
-func GetCassandraColumnType(c string) (datatype.DataType, error) {
-	choice := strings.ToLower(strings.ReplaceAll(c, " ", ""))
-	if strings.HasSuffix(choice, ">") {
-		if strings.HasPrefix(choice, "frozen<") {
-			innerType, err := GetCassandraColumnType(choice[7 : len(choice)-1])
-			if err != nil {
-				return nil, fmt.Errorf("failed to extract type for '%s': %w", c, err)
-			}
-			// drop the frozen wrapper
-			return innerType, nil
-		} else if strings.HasPrefix(choice, "list<") {
-			innerType, err := GetCassandraColumnType(choice[5 : len(choice)-1])
-			if err != nil {
-				return nil, fmt.Errorf("failed to extract type for '%s': %w", c, err)
-			}
-			return datatype.NewListType(innerType), nil
-		} else if strings.HasPrefix(choice, "set<") {
-			innerType, err := GetCassandraColumnType(choice[4 : len(choice)-1])
-			if err != nil {
-				return nil, fmt.Errorf("failed to extract type for '%s': %w", c, err)
-			}
-			return datatype.NewSetType(innerType), nil
-		} else if strings.HasPrefix(choice, "map<") {
-			parts := strings.SplitN(choice[4:len(choice)-1], ",", 2)
-			if len(parts) != 2 {
-				return nil, fmt.Errorf("malformed map type")
-			}
-			keyType, err := GetCassandraColumnType(parts[0])
-			if err != nil {
-				return nil, fmt.Errorf("failed to extract type for '%s': %w", c, err)
-			}
-			valueType, err := GetCassandraColumnType(parts[1])
-			if err != nil {
-				return nil, fmt.Errorf("failed to extract type for '%s': %w", c, err)
-			}
-			return datatype.NewMapType(keyType, valueType), nil
-		}
-	}
-	switch choice {
-	case CassandraTypeText, "varchar":
-		return datatype.Varchar, nil
-	case CassandraTypeBlob:
-		return datatype.Blob, nil
-	case CassandraTypeTimestamp:
-		return datatype.Timestamp, nil
-	case CassandraTypeInt:
-		return datatype.Int, nil
-	case CassandraTypeBigint:
-		return datatype.Bigint, nil
-	case CassandraTypeBoolean:
-		return datatype.Boolean, nil
-	case CassandraTypeUuid:
-		return datatype.Uuid, nil
-	case CassandraTypeFloat:
-		return datatype.Float, nil
-	case CassandraTypeDouble:
-		return datatype.Double, nil
-	case CassandraTypeCounter:
-		return datatype.Counter, nil
-	default:
-		return nil, fmt.Errorf("unsupported column type: %s", choice)
-	}
-}
-
-=======
->>>>>>> e2e3ee0e
 // DecodeBytesToCassandraColumnType(): Function to decode incoming bytes parameter
 // for handleExecute scenario into corresponding go datatype
 //
